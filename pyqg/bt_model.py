from __future__ import print_function
import numpy as np
from numpy import pi
from . import model


class BTModel(model.Model):
    r"""Single-layer (barotropic) quasigeostrophic model.
    This class can represent both pure two-dimensional flow
    and also single reduced-gravity layers with deformation
    radius ``rd``.

    The equivalent-barotropic quasigeostrophic evolution equations is

    .. math::

       \partial_t q + J(\psi, q ) + \beta \psi_x = \text{ssd}

    The potential vorticity anomaly is

    .. math::

       q = \nabla^2 \psi - \kappa_d^2 \psi

    """

    def __init__(self, beta=0.,  rd=0., H=1., U=0., **kwargs):
        """
        Parameters
        ----------

        beta : number, optional
            Gradient of coriolis parameter. Units: meters :sup:`-1`
            seconds :sup:`-1`
        rd : number, optional
            Deformation radius. Units: meters.
<<<<<<< HEAD
        U : number *or* array-like, optional
            Upper layer flow. Units: meters seconds :sup:`-1`.
=======
        U : number, optional
            Upper layer flow. Units: meters.
>>>>>>> 9b8cd508
        """

        self.beta = beta
        self.rd = rd
        self.H = H
        self.Hi = np.array(H)[np.newaxis,...]
        self.U = U

        self.nz = 1

        # deformation wavenumber
        if rd:
            self.kd2 = rd**-2
        else:
            self.kd2 = 0.

        super(BTModel, self).__init__(**kwargs)

        # initial conditions: (PV anomalies)
        self.set_q(1e-3*np.random.rand(1,self.ny,self.nx))

    def _initialize_background(self):
        """Set up background state (zonal flow and PV gradients)."""

        # the meridional PV gradients in each layer
        self.Qy = np.asarray(self.beta)[np.newaxis, ...]

        # background vel.
        self.set_U(self.U)

        # complex versions, multiplied by k, speeds up computations to pre-compute
        self.ikQy = self.Qy * 1j * self.k

        self.ilQx = 0.

    def _initialize_inversion_matrix(self):
        """ the inversion """
        # The bt model is diagonal. The inversion is simply qh = -kappa**2 ph
        self.a = -(self.wv2i+self.kd2)[np.newaxis, np.newaxis, :, :]

    def _initialize_forcing(self):
        pass

    # def _initialize_forcing(self):
    #     """Set up frictional filter."""
    #     # this defines the spectral filter (following Arbic and Flierl, 2003)
    #     cphi=0.65*pi
    #     wvx=np.sqrt((self.k*self.dx)**2.+(self.l*self.dy)**2.)
    #     self.filtr = np.exp(-self.filterfac*(wvx-cphi)**4.)
    #     self.filtr[wvx<=cphi] = 1.
    #
    # def _filter(self, q):
    #     return self.filtr * q

    def set_U(self, U):
        """Set background zonal flow.

        Parameters
        ----------

<<<<<<< HEAD
        U : number *or* array-like
            Upper layer flow. Units meters seconds :sup:`-1`.
=======
        U : number
            Upper layer flow. Units meters.
>>>>>>> 9b8cd508
        """
        self.Ubg = np.asarray(U)[np.newaxis, ...]

    def _calc_diagnostics(self):
        # here is where we calculate diagnostics
        if (self.t>=self.dt) and (self.tc%self.taveints==0):
            self._increment_diagnostics()

    ### All the diagnostic stuff follows. ###
    def _calc_cfl(self):
        return np.abs(
            np.hstack([self.u + self.Ubg, self.v])
        ).max()*self.dt/self.dx

    # calculate KE: this has units of m^2 s^{-2}
    def _calc_ke(self):
        ke = .5*self.spec_var(self.wv*self.ph)
        return ke.sum()

    # calculate eddy turn over time
    # (perhaps should change to fraction of year...)
    def _calc_eddy_time(self):
        """ estimate the eddy turn-over time in days """
        ens = .5*self.H * self.spec_var(self.wv2*self.ph)
        return 2.*pi*np.sqrt( self.H / ens ) / year

    # def _calc_derived_fields(self):
    #     self.p = self.ifft2( self.ph)
    #     self.xi =self.ifft2( -self.wv2*self.ph)
    #     self.Jptpc = -self.advect(self.p,self.u,self.v)
    #     self.Jpxi = self.advect(self.xi, self.u, self.v)<|MERGE_RESOLUTION|>--- conflicted
+++ resolved
@@ -34,13 +34,8 @@
             seconds :sup:`-1`
         rd : number, optional
             Deformation radius. Units: meters.
-<<<<<<< HEAD
-        U : number *or* array-like, optional
-            Upper layer flow. Units: meters seconds :sup:`-1`.
-=======
         U : number, optional
             Upper layer flow. Units: meters.
->>>>>>> 9b8cd508
         """
 
         self.beta = beta
@@ -101,13 +96,8 @@
         Parameters
         ----------
 
-<<<<<<< HEAD
-        U : number *or* array-like
-            Upper layer flow. Units meters seconds :sup:`-1`.
-=======
         U : number
             Upper layer flow. Units meters.
->>>>>>> 9b8cd508
         """
         self.Ubg = np.asarray(U)[np.newaxis, ...]
 

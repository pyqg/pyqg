from __future__ import print_function
import numpy as np
from numpy import pi
from . import model

try:
    import mkl
    np.use_fastnumpy = True
except ImportError:
    pass

try:
    import pyfftw
    pyfftw.interfaces.cache.enable()
except ImportError:
    pass

class LayeredModel(model.Model):
    r"""Layered quasigeostrophic model.

    This model is meant to represent flows driven by baroclinic instabilty of a
    base-state shear. The potential vorticity anomalies qi are related to the
    streamfunction psii through

    .. math::

       {q_i} = \nabla^2\psi_i + \frac{f_0^2}{H_i} \left(\frac{\psi_{i-1}-
       \psi_i}{g'_{i-1}}- \frac{\psi_{i}-\psi_{i+1}}{g'_{i}}\right)\,,
       \qquad i = 2,\textsf{N}-1\,,

       {q_1} = \nabla^2\psi_1 + \frac{f_0^2}{H_1} \left(\frac{\psi_{2}-
       \psi_1}{g'_{1}}\right)\,,  \qquad i =1\,,

       {q_\textsf{N}} = \nabla^2\psi_\textsf{N} +
       \frac{f_0^2}{H_\textsf{N}} \left(\frac{\psi_{\textsf{N}-1}-
       \psi_\textsf{N}}{g'_{\textsf{N}}}\right) + \frac{f_0}{H_\textsf{N}}h_b\,,
       \qquad i =\textsf{N}\,,

    where the reduced gravity, or buoyancy jump, is

    .. math::

       g'_i \equiv g \frac{\rho_{i+1}-\rho_i}{\rho_i}\,.

    The evolution equations are

    .. math::

       \,{q_{i}}_t + \mathsf{J}\left(\psi_i\,, q_i\right) + \textsf{Q}_y {\psi_i}_x
       - \textsf{Q}_x {\psi_i}_y = \text{ssd} -
       r_{ek} \delta_{i\textsf{N}} \nabla^2 \psi_i\,, \qquad i = 1,\textsf{N}\,,


    where the mean potential vorticy gradients are

    .. math::

       \textsf{Q}_x = \textsf{S}\textsf{V}\,,

    and

    .. math::

       \textsf{Q}_y = \beta\,\textsf{I} - \textsf{S}\textsf{U}\,\,,

    where S is the stretching matrix, I is the identity matrix,
    and the background velocity is

    :math:`\vec{\textsf{V}}(z) = \left(\textsf{U},\textsf{V}\right)`.

    """

    def __init__(
        self,
<<<<<<< HEAD
        beta=1.5e-11,               # gradient of coriolis parameter
=======
        g = 9.81,
        beta = 1.5e-11,             # gradient of coriolis parameter
>>>>>>> b2fc0a58
        nz = 4,                     # number of layers
        rd = 15000.0,               # deformation radius
        H = None,                   # layer thickness
        U = None,                   # zonal base state flow
        V = None,                   # meridional base state flow
        rho = None,
        delta = None,
        **kwargs
        ):
        """
        Parameters
        ----------

        nz : integer number
             Number of layers (> 1)
        beta : number
            Gradient of coriolis parameter. Units: meters :sup:`-1`
            seconds :sup:`-1`
        rd : number
            Deformation radius. Units: meters. Only necessary for
            the two-layer (nz=2) case.
        delta : number
            Layer thickness ratio (H1/H2). Only necessary for the
            two-layer (nz=2) case. Unitless.
        U : list of size nz *or* list of size nz by ny
            Base state zonal velocity. Units: meters seconds :sup:`-1`
        V : array of size nz *or* list of size nz by ny
            Base state meridional velocity. Units: meters seconds :sup:`-1`
        H : array of size nz
            Layer thickness. Units: meters
        rho: array of size nz.
            Layer density. Units: kilograms meters :sup:`-3`

        """

        # physical
        self.beta = beta
        self.rd = rd
        self.delta = delta
        self.U = np.array(U)
        self.Vbg = np.array(V)
        self.Hi = np.array(H)
        self.rhoi = np.array(rho)

        super(LayeredModel, self).__init__(nz=nz, **kwargs)

        self.vertical_modes()


    ### PRIVATE METHODS - not meant to be called by user ###


    def _initialize_stretching_matrix(self):
        """ Set up the stretching matrix """

        self.S = np.zeros((self.nz, self.nz))

        if (self.nz==2) and (self.rd) and (self.delta):

            self.del1 = self.delta/(self.delta+1.)
            self.del2 = (self.delta+1.)**-1
            self.Us = self.Ubg[0]-self.Ubg[1]

            self.F1 = self.rd**-2 / (1.+self.delta)
            self.F2 = self.delta*self.F1
            self.S[0,0], self.S[0,1] = -self.F1,  self.F1
            self.S[1,0], self.S[1,1] =  self.F2, -self.F2

        else:

            for i in range(self.nz):

                if i == 0:
                    self.S[i,i]   = -self.f2/self.Hi[i]/self.gpi[i]
                    self.S[i,i+1] =  self.f2/self.Hi[i]/self.gpi[i]

                elif i == self.nz-1:
                    self.S[i,i]   = -self.f2/self.Hi[i]/self.gpi[i-1]
                    self.S[i,i-1] =  self.f2/self.Hi[i]/self.gpi[i-1]

                else:
                    self.S[i,i-1] = self.f2/self.Hi[i]/self.gpi[i-1]
                    self.S[i,i]   = -(self.f2/self.Hi[i]/self.gpi[i] +
                                        self.f2/self.Hi[i]/self.gpi[i-1])
                    self.S[i,i+1] = self.f2/self.Hi[i]/self.gpi[i]

    def _initialize_background(self):
        """Set up background state (zonal flow and PV gradients)."""

        self.H = self.Hi.sum()
        if np.asarray(self.U).ndim == 2:
            self.Ubg = self.U * np.ones((self.ny))
        else:
            self.Ubg = np.expand_dims(self.U,axis=1) * np.ones((self.ny))


        if not (self.nz==2):
            self.gpi = self.g*(self.rhoi[1:]-self.rhoi[:-1])/self.rhoi[:-1]
            self.f2gpi = (self.f2/self.gpi)[:,np.newaxis,np.newaxis]

            assert self.gpi.size == self.nz-1, "Invalid size of gpi"

            assert np.all(self.gpi>0.), "Buoyancy jump has negative sign!"

            assert self.Hi.size == self.nz, self.logger.error('size of Hi does not' +
                     'match number of vertical levels nz')

            assert self.rhoi.size == self.nz, self.logger.error('size of rhoi does not' +
                     'match number of vertical levels nz')

            assert self.Ubg.size == self.nz * self.ny, self.logger.error('size of Ubg does not' +
                     'match number of vertical levels nz')

            assert self.Vbg.size == self.nz, self.logger.error('size of Vbg does not' +
                     'match number of vertical levels nz')

        else:
            self.f2gpi = np.array(self.rd**-2 *
                (self.Hi[0]*self.Hi[1])/self.H)[np.newaxis]


        self._initialize_stretching_matrix()

        # the meridional PV gradients in each layer
        self.Qy = self.beta - np.dot(self.S, self.Ubg) + np.gradient(np.gradient(self.Ubg, self.dy, axis=1), self.dy, axis=1)
        self.Qx = np.dot(self.S,self.Vbg)


        # complex versions, multiplied by k, speeds up computations to precompute
        self.ikQy = self.Qy[:,:,np.newaxis]*1j*self.k
        self.ilQx = self.Qx[:,np.newaxis,np.newaxis]*1j*self.l

    def _initialize_inversion_matrix(self):

        a = np.ma.zeros((self.nz, self.nz, self.nl, self.nk), np.dtype('float64'))

        if (self.nz==2):
            det_inv =  np.ma.masked_equal(
                    ( (self.S[0,0]-self.wv2)*(self.S[1,1]-self.wv2) -\
                            self.S[0,1]*self.S[1,0] ), 0.)**-1
            a[0,0] = (self.S[1,1]-self.wv2)*det_inv
            a[0,1] = -self.S[0,1]*det_inv
            a[1,0] = -self.S[1,0]*det_inv
            a[1,1] = (self.S[0,0]-self.wv2)*det_inv
        else:
            I = np.eye(self.nz)[:,:,np.newaxis,np.newaxis]
            M = self.S[:,:,np.newaxis,np.newaxis]-I*self.wv2
            M[:,:,0,0] = np.nan  # avoids singular matrix in inv()
            a = np.linalg.inv(M.T).T

        self.a = np.ma.masked_invalid(a).filled(0.)

    def _initialize_forcing(self):
        pass
        #"""Set up frictional filter."""
        # this defines the spectral filter (following Arbic and Flierl, 2003)
        # cphi=0.65*pi
        # wvx=np.sqrt((self.k*self.dx)**2.+(self.l*self.dy)**2.)
        # self.filtr = np.exp(-self.filterfac*(wvx-cphi)**4.)
        # self.filtr[wvx<=cphi] = 1.

    ### All the diagnostic stuff follows. ###
    def _calc_cfl(self):
        return np.abs(
            np.hstack([self.u + self.Ubg[:,np.newaxis,np.newaxis], self.v])
        ).max()*self.dt/self.dx

    # calculate KE: this has units of m^2 s^{-2}
    #   (should also multiply by H1 and H2...)
    def _calc_ke(self):
        ke = 0.
        for j in range(self.nz):
            ke += .5*self.Hi[j]*self.spec_var(self.wv*self.ph[j])
        return ke.sum() / self.H

    # calculate eddy turn over time
    # (perhaps should change to fraction of year...)
    def _calc_eddy_time(self):
        """ estimate the eddy turn-over time in days """
        ens = 0.
        for j in range(self.nz):
            ens = .5*self.Hi[j] * self.spec_var(self.wv2*self.ph[j])

        return 2.*pi*np.sqrt( self.H / ens.sum() ) / 86400

    def _calc_derived_fields(self):

        self.p = self.ifft(self.ph)
        self.xi =self.ifft(-self.wv2*self.ph)
        self.Jpxi = self._advect(self.xi, self.u, self.v)
        self.Jq = self._advect(self.q, self.u, self.v)

        self.Sph = np.einsum("ij,jkl->ikl",self.S,self.ph)
        self.Sp = self.ifft(self.Sph)
        self.JSp = self._advect(self.Sp,self.u,self.v)

        self.phn = self.modal_projection(self.ph)


    def _initialize_model_diagnostics(self):
        """ Extra diagnostics for layered model """

        self.add_diagnostic('entspec',
                description='barotropic enstrophy spectrum',
                function= (lambda self:
                    np.abs((self.Hi[:,np.newaxis,np.newaxis]*self.qh).sum(axis=0))**2/self.H) )

        self.add_diagnostic('KEspec_modal',
                description='modal KE spectra',
                function= (lambda self:
                    self.wv2*(np.abs(self.phn)**2)/self.M**2 ))

        self.add_diagnostic('PEspec_modal',
                description='modal PE spectra',
                function= (lambda self:
                    self.kdi2[1:,np.newaxis,np.newaxis]*(np.abs(self.phn[1:,:,:])**2)/self.M**2 ))

        self.add_diagnostic('APEspec',
                description='available potential energy spectrum',
                function= (lambda self:
                           (self.f2gpi*
                            np.abs(self.ph[:-1]-self.ph[1:])**2).sum(axis=0)/self.H))

        self.add_diagnostic('KEflux',
                    description='spectral divergence of flux of kinetic energy',
                    function =(lambda self: (self.Hi[:,np.newaxis,np.newaxis]*
                               (self.ph.conj()*self.Jpxi).real).sum(axis=0)/self.H))

        self.add_diagnostic('APEflux',
                    description='spectral divergence of flux of available potential energy',
                    function =(lambda self: (self.Hi[:,np.newaxis,np.newaxis]*
                               (self.ph.conj()*self.JSp).real).sum(axis=0)/self.H))

        self.add_diagnostic('APEgenspec',
                    description='the spectrum of the rate of generation of available potential energy',
                    function =(lambda self: (self.Hi[:,np.newaxis,np.newaxis]*
                                (self.Ubg[:,np.newaxis,np.newaxis]*self.k +
                                 self.Vbg[:,np.newaxis,np.newaxis]*self.l)*
                                (1j*self.ph.conj()*self.Sph).real).sum(axis=0)/self.H))

        self.add_diagnostic('ENSflux',
                 description='barotropic enstrophy flux',
                 function = (lambda self: (-self.Hi[:,np.newaxis,np.newaxis]*
                              (self.qh.conj()*self.Jq).real).sum(axis=0)/self.H))

        self.add_diagnostic('ENSgenspec',
                    description='the spectrum of the rate of generation of barotropic enstrophy',
                    function = (lambda self:
                            -(self.Hi[:,np.newaxis,np.newaxis]*((self.ikQy -
                            self.ilQx)*(self.Sph.conj()*self.ph)).real).sum(axis=0)/self.H))<|MERGE_RESOLUTION|>--- conflicted
+++ resolved
@@ -72,12 +72,7 @@
 
     def __init__(
         self,
-<<<<<<< HEAD
         beta=1.5e-11,               # gradient of coriolis parameter
-=======
-        g = 9.81,
-        beta = 1.5e-11,             # gradient of coriolis parameter
->>>>>>> b2fc0a58
         nz = 4,                     # number of layers
         rd = 15000.0,               # deformation radius
         H = None,                   # layer thickness

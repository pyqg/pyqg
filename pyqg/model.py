--- conflicted
+++ resolved
@@ -639,7 +639,6 @@
             dims=('lev',)
         )
 
-<<<<<<< HEAD
         def parameterization_spectrum(m):
             spectrum = np.zeros_like(m.wv2)
 
@@ -695,8 +694,6 @@
             dims=('l','k')
         )
 
-=======
->>>>>>> 1a131bd7
     def _calc_derived_fields(self):
         """Should be implemented by subclass."""
         pass

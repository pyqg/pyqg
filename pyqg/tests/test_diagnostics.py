from future.utils import iteritems
import pytest
import unittest
import numpy as np
import pyqg
from pyqg import diagnostic_tools as diag

def test_describe_diagnostics():
    """ Test whether describe_diagnostics runs without error """

    m = pyqg.QGModel(1)
    m.describe_diagnostics()

def old_qgmodel_calc_paramspec(self, dqh1, dqh2):
    del1 = self.del1
    del2 = self.del2
    F1 = self.F1
    F2 = self.F2
    wv2 = self.wv2
    ph = self.ph
    return np.real(
        (del1 / (wv2 + F1 + F2) * (-(wv2 + F2) * dqh1 - F1 * dqh2) * np.conj(ph[0])) +
        (del2 / (wv2 + F1 + F2) * (-F2 * dqh1 - (wv2 + F1) * dqh2) * np.conj(ph[1])) +
        (del1 * F1 / (wv2 + F1 + F2) * (dqh2 - dqh1) * np.conj(ph[0] - ph[1]))
    )

def test_paramspec_decomposition(rtol=1e-10):
    # Initialize a model with a parameterization, step it forward and compute paramspec
    dq = np.random.normal(size=(2,64,64))
    m = pyqg.QGModel(q_parameterization = lambda m: dq)
    m._step_forward()
    m._increment_diagnostics()

    # Compute the parameterization spectrum at least two ways
    height_ratios = (m.Hi / m.H)[:,np.newaxis,np.newaxis]
    dqh = m.fft(dq)
    ps1 = -np.real((height_ratios * np.conj(m.ph) * dqh).sum(axis=0)) / m.M**2
    ps2 = old_qgmodel_calc_paramspec(m, dqh[0], dqh[1]) / m.M**2
    ps3 = m.get_diagnostic('paramspec') 

    # Ensure they're identical
    np.testing.assert_allclose(ps1, ps2, rtol=rtol)
    np.testing.assert_allclose(ps1, ps3, rtol=rtol)

    # Now test it can be decomposed into separate KE and APE components
<<<<<<< HEAD
    apeflux_term = np.einsum("ij, jk..., k... -> i...", m.S, m.a, dqh)
    keflux_term  = np.einsum("ij..., j... -> i...", m.a, dqh)
    height_ratios = (m.Hi/m.H)[:,np.newaxis,np.newaxis]
    paramspec_apeflux = -np.real(height_ratios*m.ph.conj()*apeflux_term).sum(axis=0)
    paramspec_keflux  = m.wv2*np.real(height_ratios*m.ph.conj()* keflux_term).sum(axis=0)
    
    ps4 = paramspec_apeflux + paramspec_keflux
=======
    ph_diff = np.subtract(*np.conj(m.ph))
    apeflux_term = m.del1 * m.del2 / m.rd**2 * np.array([ph_diff, -ph_diff])
    keflux_term  = m.wv2 * height_ratios * np.conj(m.ph)

    def matvec(m, v):
        # matrix-vector multiplication over the first two dimensions
        return np.einsum("ij..., i... -> j...", m, v) 

    paramspec_apeflux = np.real((matvec(m.a, apeflux_term) * dqh).sum(axis=0))
    paramspec_keflux  = np.real((matvec(m.a,  keflux_term) * dqh).sum(axis=0))
    ps4 = (paramspec_apeflux + paramspec_keflux) / m.M**2
>>>>>>> d05e0694
    np.testing.assert_allclose(ps1, ps4, rtol=rtol)

    # Test these terms match the subterms from QGModel
    np.testing.assert_allclose(paramspec_apeflux / m.M**2,
            m.get_diagnostic('paramspec_apeflux'), rtol=rtol)
    np.testing.assert_allclose(paramspec_keflux / m.M**2,
            m.get_diagnostic('paramspec_keflux'), rtol=rtol)

def test_paramspec_additivity(rtol=1e-10):
    # Test over multiple model classes
    for model_class in [pyqg.QGModel, pyqg.LayeredModel]:
        # Initialize four models with different (deterministic) parameterizations
        m1 = model_class()

        dq = np.random.normal(size=m1.q.shape)
        du = np.random.normal(size=m1.u.shape)
        dv = np.random.normal(size=m1.v.shape)

        m2 = model_class(q_parameterization=lambda m: dq)
        m3 = model_class(uv_parameterization=lambda m: (du,dv))
        m4 = model_class(q_parameterization=lambda m: dq,
                         uv_parameterization=lambda m: (du,dv))

        # Give them the same initial conditions
        for m in [m1,m2,m3,m4]:
            m.q = m1.q

        # Step them forward and manually increment diagnostics
        for m in [m1,m2,m3,m4]:
            m._step_forward()
            m._increment_diagnostics()

        # Unparameterized model should have 0 for its parameterization spectrum
        np.testing.assert_allclose(m1.get_diagnostic('paramspec'), 0., rtol=rtol)

        # Parameterized models should have nonzero values
        for m in [m2,m3,m4]:
            with pytest.raises(AssertionError):
                np.testing.assert_allclose(m.get_diagnostic('paramspec'), 0., rtol=rtol)

        # Model with both parameterizations should have the sum
        np.testing.assert_allclose(
                (m2.get_diagnostic('paramspec') + m3.get_diagnostic('paramspec')),
                m4.get_diagnostic('paramspec'),
                rtol=rtol)

def test_Dissspec_diagnostics(atol=1e-20):

    # Run model for some timesteps
    dt = 3600
    tmax = dt * 1000
    m = pyqg.QGModel(tavestart=tmax, taveint=1, tmax=tmax, dt=dt)
    m.run()
    
    # Need to run _calc_diagnostics() once more to use the most recent state variables
    m._calc_diagnostics() 

    # Calculate spectral contribution of dissipation offline
    diss_spectrum, rhs_unfiltered = np.zeros_like(m.qh), np.zeros_like(m.qh)
    ones = np.ones_like(m.filtr)

    # Get AB coefficients
    if m.ablevel==0:
        # forward euler
        dt1 = m.dt
        dt2 = 0.0
        dt3 = 0.0
    elif m.ablevel==1:
        # AB2 at step 2
        dt1 = 1.5*m.dt
        dt2 = -0.5*m.dt
        dt3 = 0.0
    else:
        # AB3 from step 3 on
        dt1 = 23./12.*m.dt
        dt2 = -16./12.*m.dt
        dt3 = 5./12.*m.dt

    for k in range(m.nz):
        rhs_unfiltered[k] = m.qh[k] + dt1*m.dqhdt[k] + dt2*m.dqhdt_p[k] + dt3*m.dqhdt_pp[k]
        diss_spectrum[k] = (m.filtr - ones) * rhs_unfiltered[k]

    diss_contribution = -np.real(np.tensordot(m.Hi, np.conj(m.ph)*diss_spectrum, axes=(0, 0)))/m.H/m.dt
    diss_contribution_model = m.get_diagnostic('Dissspec')

    # Ensure that the above calculation is consistent with the model's internal calculation
    np.testing.assert_allclose(diss_contribution, diss_contribution_model, atol=atol)

    # Obtain filtered contribution, which is used in the model
    qh_new = m.qh.copy()
    for k in range(m.nz):
        qh_new[k] = m.filtr * rhs_unfiltered[k]
    rhs_contribution_filtered = -np.real(np.tensordot(m.Hi, np.conj(m.ph)*qh_new, axes=(0, 0)))/m.H/m.dt
    rhs_contribution_unfiltered = -np.real(np.tensordot(m.Hi, np.conj(m.ph)*rhs_unfiltered, axes=(0, 0)))/m.H/m.dt

    # Ensure that the difference between the filtered contribution and the unfiltered contribution is 
    # completely the effect of dissipation
    np.testing.assert_allclose(diss_contribution_model, 
                               rhs_contribution_filtered - rhs_contribution_unfiltered, 
                               atol=atol)<|MERGE_RESOLUTION|>--- conflicted
+++ resolved
@@ -43,7 +43,6 @@
     np.testing.assert_allclose(ps1, ps3, rtol=rtol)
 
     # Now test it can be decomposed into separate KE and APE components
-<<<<<<< HEAD
     apeflux_term = np.einsum("ij, jk..., k... -> i...", m.S, m.a, dqh)
     keflux_term  = np.einsum("ij..., j... -> i...", m.a, dqh)
     height_ratios = (m.Hi/m.H)[:,np.newaxis,np.newaxis]
@@ -51,19 +50,6 @@
     paramspec_keflux  = m.wv2*np.real(height_ratios*m.ph.conj()* keflux_term).sum(axis=0)
     
     ps4 = paramspec_apeflux + paramspec_keflux
-=======
-    ph_diff = np.subtract(*np.conj(m.ph))
-    apeflux_term = m.del1 * m.del2 / m.rd**2 * np.array([ph_diff, -ph_diff])
-    keflux_term  = m.wv2 * height_ratios * np.conj(m.ph)
-
-    def matvec(m, v):
-        # matrix-vector multiplication over the first two dimensions
-        return np.einsum("ij..., i... -> j...", m, v) 
-
-    paramspec_apeflux = np.real((matvec(m.a, apeflux_term) * dqh).sum(axis=0))
-    paramspec_keflux  = np.real((matvec(m.a,  keflux_term) * dqh).sum(axis=0))
-    ps4 = (paramspec_apeflux + paramspec_keflux) / m.M**2
->>>>>>> d05e0694
     np.testing.assert_allclose(ps1, ps4, rtol=rtol)
 
     # Test these terms match the subterms from QGModel
